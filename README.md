--- conflicted
+++ resolved
@@ -91,10 +91,7 @@
 .
 ├── dags/                  # Airflow DAGs for data orchestration
 ├── dbt_project/           # dbt project for data transformation
-<<<<<<< HEAD
-=======
 ├── scripts/               # python scripts for data ingestion, dbt models generation
->>>>>>> 530f47a5
 ├── web_interface/         # Flask web application and API
 │   ├── app.py             # Main Flask application file
 │   └── templates/         # HTML templates for the web UI
@@ -109,11 +106,7 @@
 To get the project running locally, follow these steps:
 
 1.  **Prerequisites:**
-<<<<<<< HEAD
-    *   Docker and Docker Compose must be installed on your system.
-=======
     *   Docker must be installed on your system.
->>>>>>> 530f47a5
     *   Ensure you have a `.env` file configured with your environment variables (e.g., database credentials).
 
 2.  **Clone the Repository:**
@@ -125,19 +118,12 @@
 3.  **Build and Run the Containers:**
     Use Docker Compose to build the images and start all the services in detached mode.
     ```bash
-<<<<<<< HEAD
-    docker-compose up --build -d
-=======
     docker compose -f docker-compose.yml -f docker-compose-airflow.yaml up -d --build
->>>>>>> 530f47a5
     ```
 
 4.  **Access the Services:**
     *   **Web Interface:** Open your browser and navigate to `http://localhost:5001`.
     *   **Airflow UI:** Open your browser and navigate to `http://localhost:8080`.
-<<<<<<< HEAD
-=======
     *   **PgAdmin UI:** Open your browser and navigate to `http://localhost:5050`.
->>>>>>> 530f47a5
 
 This will start the Flask web application, the Airflow scheduler and webserver, and the PostgreSQL database.